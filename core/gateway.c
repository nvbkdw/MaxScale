/*
 * This file is distributed as part of the SkySQL Gateway. It is free
 * software: you can redistribute it and/or modify it under the terms of the
 * GNU General Public License as published by the Free Software Foundation,
 * version 2.
 * 
 * This program is distributed in the hope that it will be useful, but WITHOUT
 * ANY WARRANTY; without even the implied warranty of MERCHANTABILITY or FITNESS
 * FOR A PARTICULAR PURPOSE.  See the GNU General Public License for more
 * details.
 * 
 * You should have received a copy of the GNU General Public License along with
 * this program; if not, write to the Free Software Foundation, Inc., 51
 * Franklin Street, Fifth Floor, Boston, MA 02110-1301 USA.
 * 
 * Copyright SkySQL Ab 2013
 * 
 */

/**
 * @file gateway.c - The gateway entry point.
 *
 * @verbatim
 * Revision History
 *
 * Date		Who			Description
 * 23-05-2013	Massimiliano Pinto	epoll loop test
 * 12-06-2013	Mark Riddoch		Add the -p option to set the
 * 					listening port
 *					and bind addr is 0.0.0.0
 * 19/06/13	Mark Riddoch		Extract the epoll functionality 
 * 21/06/13	Mark Riddoch		Added initial config support
 * 27/06/13
 * 28/06/13 Vilho Raatikka      Added necessary headers, example functions and
 *                              calls to log manager and to query classifier.
 *                              Put example code behind SS_DEBUG macros.
 *
 * @endverbatim
 */

#include <gw.h>
#include <unistd.h>
#include <service.h>
#include <server.h>
#include <dcb.h>
#include <session.h>
#include <modules.h>
#include <config.h>
#include <poll.h>

<<<<<<< HEAD
=======
#include <stdlib.h>

>>>>>>> 8257eadf
#if defined(SS_DEBUG)
# include <skygw_utils.h>
# include <log_manager.h>
#endif /* SS_DEBUG */

/* basic signal handling */
static void sighup_handler (int i) {
	fprintf(stderr, "Signal SIGHUP %i received ...\n", i);
}

static void sigterm_handler (int i) {
extern void shutdown_gateway();

	fprintf(stderr, "Signal SIGTERM %i received ...Exiting!\n", i);
	shutdown_gateway();
}

/* wrapper for sigaction */
static void signal_set (int sig, void (*handler)(int)) {
	static struct sigaction sigact;
	static int err;

	memset(&sigact, 0, sizeof(struct sigaction));
	sigact.sa_handler = handler;
	GW_NOINTR_CALL(err = sigaction(sig, &sigact, NULL));
	if (err < 0) {
		fprintf(stderr,"sigaction() error %s\n", strerror(errno));
		exit(1);
	}
}

int handle_event_errors(DCB *dcb) {

	fprintf(stderr, "#### Handle error function for [%i] is [%s]\n", dcb->state, gw_dcb_state2string(dcb->state));

	if (dcb->state == DCB_STATE_DISCONNECTED) {
		fprintf(stderr, "#### Handle error function, session is %p\n", dcb->session);
		return 1;
	}

#ifdef GW_EVENT_DEBUG
	if (event != -1) {
		fprintf(stderr, ">>>>>> DCB state %i, Protocol State %i: event %i, %i\n", dcb->state, protocol->state, event & EPOLLERR, event & EPOLLHUP);
		if(event & EPOLLHUP)
			fprintf(stderr, "EPOLLHUP\n");

		if(event & EPOLLERR)
			fprintf(stderr, "EPOLLERR\n");

		if(event & EPOLLPRI)
			fprintf(stderr, "EPOLLPRI\n");
	}
#endif

	if (dcb->state != DCB_STATE_LISTENING) {
		if (poll_remove_dcb(dcb) == -1) {
				fprintf(stderr, "poll_remove_dcb: from events check failed to delete %i, [%i]:[%s]\n", dcb->fd, errno, strerror(errno));
		}

#ifdef GW_EVENT_DEBUG
		fprintf(stderr, "closing fd [%i]=[%i], from events\n", dcb->fd, protocol->fd);
#endif
		if (dcb->fd) {
			//fprintf(stderr, "Client protocol dcb->protocol %p\n", dcb->protocol);

			gw_mysql_close((MySQLProtocol **)&dcb->protocol);
			fprintf(stderr, "Client protocol dcb->protocol %p\n", dcb->protocol);

			dcb->state = DCB_STATE_DISCONNECTED;

/*			
			if (dcb->session->backends->protocol != NULL) {
				fprintf(stderr, "!!!!!! Backend still open! dcb %p\n", dcb->session->backends->protocol);
				gw_mysql_close((MySQLProtocol **)&dcb->session->backends->protocol);
			}
*/
		}
	}

	fprintf(stderr, "Return from error handling, dcb is %p\n", dcb);
	//free(dcb->session);
	dcb->state = DCB_STATE_FREED;

	fprintf(stderr, "#### Handle error function RETURN for [%i] is [%s]\n", dcb->state, gw_dcb_state2string(dcb->state));
	//free(dcb);

	return 1;
}

int handle_event_errors_backend(DCB *dcb) {

	fprintf(stderr, "#### Handle Backend error function for %i\n", dcb->fd);

#ifdef GW_EVENT_DEBUG
	if (event != -1) {
		fprintf(stderr, ">>>>>> Backend DCB state %i, Protocol State %i: event %i, %i\n", dcb->state, dcb->proto_state, event & EPOLLERR, event & EPOLLHUP);
		if(event & EPOLLHUP)
			fprintf(stderr, "EPOLLHUP\n");

		if(event & EPOLLERR)
			fprintf(stderr, "EPOLLERR\n");

		if(event & EPOLLPRI)
			fprintf(stderr, "EPOLLPRI\n");
	}
#endif

	if (dcb->state != DCB_STATE_LISTENING) {
		if (poll_remove_dcb(dcb) == -1) {
				fprintf(stderr, "Backend poll_remove_dcb: from events check failed to delete %i, [%i]:[%s]\n", dcb->fd, errno, strerror(errno));
		}

#ifdef GW_EVENT_DEBUG
		fprintf(stderr, "Backend closing fd [%i]=%i, from events check\n", dcb->fd, protocol->fd);
#endif
		if (dcb->fd) {
			dcb->state = DCB_STATE_DISCONNECTED;
			fprintf(stderr, "Freeing backend MySQL conn %p, %p\n", dcb->protocol, &dcb->protocol);
			gw_mysql_close((MySQLProtocol **)&dcb->protocol);
			fprintf(stderr, "Freeing backend MySQL conn %p, %p\n", dcb->protocol, &dcb->protocol);
		}
	}

	return 0;
}

// main function
int
main(int argc, char **argv)
{
int		daemon_mode = 1;
sigset_t	sigset;
int		n, n_threads;
void		**threads;
char		buf[1024], *home, *cnf_file = NULL;
#if defined(SS_DEBUG)
int 		i;

	i = atexit(skygw_logmanager_exit);

<<<<<<< HEAD
    if (i != 0) {
        fprintf(stderr, "Couldn't register exit function.\n");
    }
=======
	if (i != 0) {
		fprintf(stderr, "Couldn't register exit function.\n");
	}
	vilhos_test_for_query_classifier();
>>>>>>> 8257eadf
#endif
	if ((home = getenv("GATEWAY_HOME")) != NULL)
	{
		sprintf(buf, "%s/etc/gateway.cnf", home);
		if (access(buf, R_OK) == 0)
			cnf_file = buf;
	}
	if (cnf_file == NULL && access("/etc/gateway.cnf", R_OK) == 0)
		cnf_file = "/etc/gateway.cnf";



	for (n = 0; n < argc; n++)
	{
		if (strcmp(argv[n], "-d") == 0)
		{
			// Debug mode
			daemon_mode = 0;
		}
		if (strncmp(argv[n], "-c", 2) == 0)
		{
			cnf_file = &argv[n][2];
		}
	}

	if (cnf_file == NULL)
	{
#if defined(SS_DEBUG)
		skygw_log_write(
                NULL, 
                LOGFILE_ERROR,
                strdup("Unable to find a gateway configuration file, either "
                       "install one in /etc/gateway.cnf, "
                       "$GATEWAY_HOME/etc/gateway.cnf or use the -c "
                       "option.\n"));
#endif
		fprintf(stderr, "Unable to find a gateway configuration file, either install one in\n");
		fprintf(stderr, "/etc/gateway.cnf, $GATEWAY_HOME/etc/gateway.cnf or use the -c option.\n");
		exit(1);
	}

	if (!config_load(cnf_file))
	{
#if defined(SS_DEBUG)
		skygw_log_write(NULL,
                        LOGFILE_ERROR,
                        "Failed to load gateway configuration file %s\n");
#endif
		fprintf(stderr, "Failed to load gateway configuration file %s\n", cnf_file);
		exit(1);
	}

	fprintf(stderr, "SkySQL Gateway (C) SkySQL Ab 2013\n"); 

	if (daemon_mode == 1)
	{
		if (sigfillset(&sigset) != 0) {
			fprintf(stderr, "sigfillset() error %s\n", strerror(errno));
			return 1;
		}

		if (sigdelset(&sigset, SIGHUP) != 0) {
			fprintf(stderr, "sigdelset(SIGHUP) error %s\n", strerror(errno));
		}

		if (sigdelset(&sigset, SIGTERM) != 0) {
			fprintf(stderr, "sigdelset(SIGTERM) error %s\n", strerror(errno));
		}

		if (sigprocmask(SIG_SETMASK, &sigset, NULL) != 0) {
			fprintf(stderr, "sigprocmask() error %s\n", strerror(errno));
		}
		
		signal_set(SIGHUP, sighup_handler);
		signal_set(SIGTERM, sigterm_handler);

		gw_daemonize();
	}

	fprintf(stderr, "GATEWAY is starting, PID %i\n\n", getpid());

	poll_init();

	/*
	 * Start the services that were created above
	 */
	printf("Started %d services\n", serviceStartAll());

	/*
	 * Start the polling threads, note this is one less than is configured as the
	 * main thread will also poll.
	 */
	n_threads = config_threadcount();
	threads = (void **)calloc(n_threads, sizeof(void *));
	for (n = 0; n < n_threads - 1; n++)
		threads[n] = thread_start(poll_waitevents, (void *)(n + 1));
	poll_waitevents((void *)0);
	for (n = 0; n < n_threads - 1; n++)
		thread_wait(threads[n]);

	printf("Gateway shutdown\n");

	return 0;
} // End of main

/**
 * Shutdown the gateway
 */
void
shutdown_gateway()
{
	poll_shutdown();
}<|MERGE_RESOLUTION|>--- conflicted
+++ resolved
@@ -48,11 +48,8 @@
 #include <config.h>
 #include <poll.h>
 
-<<<<<<< HEAD
-=======
 #include <stdlib.h>
 
->>>>>>> 8257eadf
 #if defined(SS_DEBUG)
 # include <skygw_utils.h>
 # include <log_manager.h>
@@ -183,26 +180,19 @@
 int
 main(int argc, char **argv)
 {
-int		daemon_mode = 1;
+int		    daemon_mode = 1;
 sigset_t	sigset;
-int		n, n_threads;
+int		    n, n_threads;
 void		**threads;
 char		buf[1024], *home, *cnf_file = NULL;
 #if defined(SS_DEBUG)
-int 		i;
+    int 	i;
 
 	i = atexit(skygw_logmanager_exit);
 
-<<<<<<< HEAD
-    if (i != 0) {
-        fprintf(stderr, "Couldn't register exit function.\n");
-    }
-=======
 	if (i != 0) {
 		fprintf(stderr, "Couldn't register exit function.\n");
 	}
-	vilhos_test_for_query_classifier();
->>>>>>> 8257eadf
 #endif
 	if ((home = getenv("GATEWAY_HOME")) != NULL)
 	{
