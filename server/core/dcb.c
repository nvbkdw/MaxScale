/*
 * This file is distributed as part of the SkySQL Gateway.  It is free
 * software: you can redistribute it and/or modify it under the terms of the
 * GNU General Public License as published by the Free Software Foundation,
 * version 2.
 *
 * This program is distributed in the hope that it will be useful, but WITHOUT
 * ANY WARRANTY; without even the implied warranty of MERCHANTABILITY or FITNESS
 * FOR A PARTICULAR PURPOSE.  See the GNU General Public License for more
 * details.
 *
 * You should have received a copy of the GNU General Public License along with
 * this program; if not, write to the Free Software Foundation, Inc., 51
 * Franklin Street, Fifth Floor, Boston, MA 02110-1301 USA.
 *
 * Copyright SkySQL Ab 2013
 */

/**
 * @file dcb.c  -  Descriptor Control Block generic functions
 *
 * Descriptor control blocks provide the key mechanism for the interface
 * with the non-blocking socket polling routines. The descriptor control
 * block is the user data that is handled by the epoll system and contains
 * the state data and pointers to other components that relate to the
 * use of a file descriptor.
 *
 * @verbatim
 * Revision History
 *
 * Date		Who			Description
 * 12/06/13	Mark Riddoch		Initial implementation
 * 21/06/13	Massimiliano Pinto	free_dcb is used
 * 25/06/13	Massimiliano Pinto	Added checks to session and router_session
 * 28/06/13	Mark Riddoch		Changed the free mechanism ti
 * 					introduce a zombie state for the
 * 					dcb
 * 02/07/2013	Massimiliano Pinto	Addition of delayqlock, delayq and authlock
 *					for handling backend asynchronous protocol connection
 *					and a generic lock for backend authentication
 * 16/07/2013	Massimiliano Pinto	Added command type for dcb
 * 23/07/2013	Mark Riddoch		Tidy up logging
 * 02/09/2013	Massimiliano Pinto	Added session refcount
 *
 * @endverbatim
 */
#include <stdio.h>
#include <stdarg.h>
#include <stdlib.h>
#include <string.h>
#include <dcb.h>
#include <spinlock.h>
#include <server.h>
#include <session.h>
#include <service.h>
#include <modules.h>
#include <router.h>
#include <errno.h>
#include <gw.h>
#include <poll.h>
#include <atomic.h>
#include <skygw_utils.h>
#include <log_manager.h>

static	DCB		*allDCBs = NULL;	/* Diagnotics need a list of DCBs */
static	DCB		*zombies = NULL;
static	SPINLOCK	dcbspin = SPINLOCK_INIT;
static	SPINLOCK	zombiespin = SPINLOCK_INIT;

static void dcb_final_free(DCB *dcb);
static bool dcb_set_state_nomutex(
        DCB*              dcb,
        const dcb_state_t new_state,
        dcb_state_t*      old_state);

/**
 * Allocate a new DCB. 
 *
 * This routine performs the generic initialisation on the DCB before returning
 * the newly allocated DCB.
 *
 * @return A newly allocated DCB or NULL if non could be allocated.
 */
DCB * dcb_alloc(
        dcb_role_t role)
{
DCB	*rval;

	if ((rval = malloc(sizeof(DCB))) == NULL)
	{
		return NULL;
	}
#if defined(SS_DEBUG)
        rval->dcb_chk_top = CHK_NUM_DCB;
        rval->dcb_chk_tail = CHK_NUM_DCB;
#endif
        rval->dcb_role = role;

        simple_mutex_init(&rval->dcb_write_lock, "DCB write mutex");
        simple_mutex_init(&rval->dcb_read_lock, "DCB read mutex");
        rval->dcb_write_active = false;
        rval->dcb_read_active = false;
        spinlock_init(&rval->dcb_initlock);
	spinlock_init(&rval->writeqlock);
	spinlock_init(&rval->delayqlock);
	spinlock_init(&rval->authlock);
	rval->writeq = NULL;
	rval->delayq = NULL;
	rval->remote = NULL;
	rval->state = DCB_STATE_ALLOC;
	rval->next = NULL;
	rval->data = NULL;
	rval->protocol = NULL;
	rval->session = NULL;
	memset(&rval->stats, 0, sizeof(DCBSTATS));	// Zero the statistics
	bitmask_init(&rval->memdata.bitmask);
	rval->memdata.next = NULL;
	rval->command = 0;

	spinlock_acquire(&dcbspin);
	if (allDCBs == NULL)
		allDCBs = rval;
	else
	{
		DCB *ptr = allDCBs;
		while (ptr->next)
			ptr = ptr->next;
		ptr->next = rval;
	}
	spinlock_release(&dcbspin);
	return rval;
}

/** 
 * @node DCB is added to the end of zombies list. 
 *
 * Parameters:
 * @param dcb - <usage>
 *          <description>
 *
 * @return 
 *
 * 
 * @details Adding to list occurs once per DCB. This is ensured by changing the
 * state of DCB to DCB_STATE_ZOMBIE after addition. Prior insertion, DCB state
 * is checked and operation proceeds only if state differs from DCB_STATE_ZOMBIE.
 *
 */
void
dcb_add_to_zombieslist(DCB *dcb)
{
        bool        succp = false;
        dcb_state_t prev_state = DCB_STATE_UNDEFINED;
        
        CHK_DCB(dcb);        
        /**
         * Serialize zombies list access.
         */
	spinlock_acquire(&zombiespin);

        if (dcb->state == DCB_STATE_ZOMBIE)
        {
                ss_dassert(zombies != NULL);
<<<<<<< HEAD
                spinlock_release(&zombiespin);
=======
		spinlock_release(&zombiespin);
>>>>>>> 0d47aa2d
                return;
        }

	if (zombies == NULL) {
		zombies = dcb;
        } else {
		DCB *ptr = zombies;
		while (ptr->memdata.next)
		{
                        ss_info_dassert(
                                ptr->memdata.next->state == DCB_STATE_ZOMBIE,
                                "Next zombie is not in DCB_STATE_ZOMBIE state");

                        ss_info_dassert(
                                ptr != dcb,
                                "Attempt to add DCB to zombies list although it "
                                "is already there.");
                        
			if (ptr == dcb)
			{
				skygw_log_write(
                                        LOGFILE_ERROR,
                                        "Attempt to add DCB to zombies list "
					"when it is already in the list");
				break;
			}
			ptr = ptr->memdata.next;
		}
		if (ptr != dcb) {
                        ptr->memdata.next = dcb;
                }
	}
        /**
         * Set state which indicates that it has been added to zombies
         * list.
         */
        succp = dcb_set_state(dcb, DCB_STATE_ZOMBIE, &prev_state);
        ss_info_dassert(succp, "Failed to set DCB_STATE_ZOMBIE");
        
	spinlock_release(&zombiespin);
}


/**
 * Free a DCB and remove it from the chain of all DCBs
 *
 * NB This is called with the caller holding the zombie queue
 * spinlock
 *
 * @param dcb The DCB to free
 */
static void
dcb_final_free(DCB *dcb)
{
<<<<<<< HEAD
SERVICE *service;
void*   rsession = NULL;
=======
SERVICE *service = NULL;

>>>>>>> 0d47aa2d
        CHK_DCB(dcb);
        ss_info_dassert(dcb->state == DCB_STATE_DISCONNECTED,
                        "dcb not in DCB_STATE_DISCONNECTED state.");

	/* First remove this DCB from the chain */
	spinlock_acquire(&dcbspin);
	if (allDCBs == dcb)
	{
		/*
		 * Deal with the special case of removing the DCB at the head of
		 * the chain.
		 */
		allDCBs = dcb->next;
	}
	else
	{
		/*
		 * We find the DCB that point to the one we are removing and then
		 * set the next pointer of that DCB to the next pointer of the
		 * DCB we are removing.
		 */
		DCB *ptr = allDCBs;
		while (ptr && ptr->next != dcb)
			ptr = ptr->next;
		if (ptr)
			ptr->next = dcb->next;
	}
	spinlock_release(&dcbspin);

        /**
         * Terminate router session.
         */
	if (dcb->session)
	        service = dcb->session->service;

        if (service != NULL &&
            service->router != NULL &&
            dcb->session->router_session != NULL)
        {
                /**
                 * Protect call of closeSession.
                 */
                spinlock_acquire(&dcb->session->ses_lock);
                rsession = dcb->session->router_session;
                spinlock_release(&dcb->session->ses_lock);
                if (rsession != NULL) {
                        service->router->closeSession(
                                service->router_instance,
                                rsession);
                } else {
                        skygw_log_write_flush(
                                LOGFILE_TRACE,
                                "%lu [dcb_final_free] rsession was NULL in "
                                "dcb_close.",
                                pthread_self());
                }
        }
        /**
         * Terminate client session.
         */
        if (dcb->session) {
                SESSION *local_session = dcb->session;
                dcb->session = NULL;
		session_free(local_session);
	}

	if (dcb->protocol)
		free(dcb->protocol);
	if (dcb->data)
		free(dcb->data);
	if (dcb->remote)
		free(dcb->remote);
	bitmask_free(&dcb->memdata.bitmask);
	free(dcb);
}

/**
 * Process the DCB zombie queue
 *
 * This routine is called by each of the polling threads with
 * the thread id of the polling thread. It must clear the bit in
 * the memdata bitmask for the polling thread that calls it. If the
 * operation of clearing this bit means that no bits are set in
 * the memdata.bitmask then the DCB is no longer able to be 
 * referenced and it can be finally removed.
 *
 * @param	threadid	The thread ID of the caller
 */
void
dcb_process_zombies(int threadid)
{
DCB	*ptr, *lptr;
DCB*    dcb_list = NULL;
DCB*    dcb = NULL;
bool    succp = false;

	/*
	 * Perform a dirty read to see if there is anything in the queue.
	 * This avoids threads hitting the queue spinlock when the queue 
	 * is empty. This will really help when the only entry is being
	 * freed, since the queue is updated before the expensive call to
	 * dcb_final_free.
	 */
	if (!zombies)
		return;

	spinlock_acquire(&zombiespin);
	ptr = zombies;
	lptr = NULL;
	while (ptr)
	{                    
		bitmask_clear(&ptr->memdata.bitmask, threadid);
		if (bitmask_isallclear(&ptr->memdata.bitmask))
		{
			/*
			 * Remove the DCB from the zombie queue
			 * and call the final free routine for the
			 * DCB
			 *
			 * ptr is the DCB we are processing
			 * lptr is the previous DCB on the zombie queue
			 * or NULL if the DCB is at the head of the queue
			 * tptr is the DCB after the one we are processing
			 * on the zombie queue
			 */
			DCB	*tptr = ptr->memdata.next;
			if (lptr == NULL)
				zombies = tptr;
			else
				lptr->memdata.next = tptr;
                        skygw_log_write_flush(
                                LOGFILE_TRACE,
                                "%lu [dcb_process_zombies] Remove dcb %p fd %d "
                                "in state %s from zombies list.",
                                pthread_self(),
                                ptr,
                                ptr->fd,
                                STRDCBSTATE(ptr->state)); 
                        ss_info_dassert(ptr->state == DCB_STATE_ZOMBIE,
                                        "dcb not in DCB_STATE_ZOMBIE state.");
                        /**
                         * Move dcb to linked list of victim dcbs.
                         */
                        if (dcb_list == NULL) {
                                dcb_list = ptr;
                                dcb = dcb_list;
                        } else {
                                dcb->memdata.next = ptr;
                                dcb = dcb->memdata.next;
                        }
                        dcb->memdata.next = NULL;
			ptr = tptr;
		}
		else
		{
			lptr = ptr;
			ptr = ptr->memdata.next;
		}
	}
	spinlock_release(&zombiespin);

        dcb = dcb_list;

        while (dcb != NULL) {
                /**
                 * Close file descriptor and move to clean-up phase.
                 */
                close(dcb->fd);
                ss_debug(dcb->fd = 0;)
                succp = dcb_set_state(dcb, DCB_STATE_DISCONNECTED, NULL);
                ss_dassert(succp);
                dcb_final_free(dcb);
                dcb = dcb->memdata.next;
        }
}

/**
 * Connect to a server
 * 
 * This routine will create a server connection
 * If succesful the new dcb will be put in
 * epoll set by dcb->func.connect
 *
 * @param server	The server to connect to
 * @param session	The session this connection is being made for
 * @param protocol	The protocol module to use
 * @return		The new allocated dcb or NULL if the DCB was not connected
 */
DCB *
dcb_connect(SERVER *server, SESSION *session, const char *protocol)
{
DCB		*dcb;
GWPROTOCOL	*funcs;
int             val;

	if ((dcb = dcb_alloc(DCB_ROLE_REQUEST_HANDLER)) == NULL)
	{
		return NULL;
	}
	if ((funcs = (GWPROTOCOL *)load_module(protocol, MODULE_PROTOCOL)) == NULL)
	{
		dcb_final_free(dcb);
		skygw_log_write(
                        LOGFILE_ERROR,
			"Failed to load protocol module for %s, free dcb %p\n",
                        protocol, dcb);
		return NULL;
	}
	memcpy(&(dcb->func), funcs, sizeof(GWPROTOCOL));

	if (!session_link_dcb(session, dcb))
	{
		skygw_log_write(
                        LOGFILE_TRACE,
			"dcb_connect: failed to link to session, the session "
                        "has been removed.");
		dcb_final_free(dcb);
		return NULL;
	}

	if ((dcb->fd = dcb->func.connect(dcb, server, session)) == -1)
	{
                dcb_set_state(dcb, DCB_STATE_DISCONNECTED, NULL);
                dcb_final_free(dcb);
                skygw_log_write_flush(
                        LOGFILE_ERROR,
                        "Failed to connect to server %s:%d, free dcb %p\n",
                        server->name,
                        server->port,
                        dcb);
		return NULL;
	}

	/*
	 * The dcb will be addded into poll set by dcb->func.connect
	 */
	atomic_add(&server->stats.n_connections, 1);
	atomic_add(&server->stats.n_current, 1);

	/*
	 * We are now connected, the authentication etc will happen as
	 * part of the EPOLLOUT event that will be received once the connection
	 * is established.
	 */
	return dcb;
}


/**
 * General purpose read routine to read data from a socket in the
 * Descriptor Control Block and append it to a linked list of buffers.
 * The list may be empty, in which case *head == NULL
 *
 * @param dcb	The DCB to read from
 * @param head	Pointer to linked list to append data to
 * @return	The numebr of bytes read or -1 on fatal error
 */
int
dcb_read(DCB *dcb, GWBUF **head)
{
GWBUF 	  *buffer = NULL;
int 	  b, n = 0;
int       rc = 0;
int       eno = 0;

	rc = ioctl(dcb->fd, FIONREAD, &b);

        if (rc == -1) {
                eno = errno;
                errno = 0;
                skygw_log_write(
                        LOGFILE_ERROR,
                        "%lu [dcb_read] ioctl FIONREAD for fd %d failed. "
                        "errno %d, %s. dcb->state = %d",
                        pthread_self(),
                        dcb->fd,
                        eno ,
                        strerror(eno),
                        dcb->state);
                return -1;
        }
        
	while (b > 0)
	{
		int bufsize = b < MAX_BUFFER_SIZE ? b : MAX_BUFFER_SIZE;
		if ((buffer = gwbuf_alloc(bufsize)) == NULL)
		{
			return n ? n : -1;
		}

		GW_NOINTR_CALL(n = read(dcb->fd, GWBUF_DATA(buffer), bufsize); dcb->stats.n_reads++);

		if (n < 0)
		{
			gwbuf_free(buffer);
			if ((errno == EAGAIN) || (errno == EWOULDBLOCK))
			{
				return n;
			}
			else
			{
				return n ? n : -1;
			}
		}
		else if (n == 0)
		{
			gwbuf_free(buffer);
			return n;
		}

                skygw_log_write(
                        LOGFILE_TRACE,
                        "%lu [dcb_read] Read %d bytes from fd %d",
                        pthread_self(),
                        n,
                        dcb->fd);
		// append read data to the gwbuf
		*head = gwbuf_append(*head, buffer);

		/* Re issue the ioctl as the amount of data buffered may have changed */
		rc = ioctl(dcb->fd, FIONREAD, &b);

                if (rc == -1) {
                        eno = errno;
                        errno = 0;
                        skygw_log_write(
                                LOGFILE_ERROR,
                                "%lu [dcb_read] ioctl FIONREAD for fd %d failed. "
                                "errno %d, %s. dcb->state = %d",
                                pthread_self(),
                                dcb->fd,
                                eno ,
                                strerror(eno),
                                dcb->state);
                        return -1;
                }
	} /**< while (b>0) */
	return n;
}

/**
 * General purpose routine to write to a DCB
 *
 * @param dcb	The DCB of the client
 * @param queue	Queue of buffers to write
 */
int
dcb_write(DCB *dcb, GWBUF *queue)
{
int	w, saved_errno = 0;

        spinlock_acquire(&dcb->writeqlock);
	if (dcb->writeq)
	{
		/*
		 * We have some queued data, so add our data to
		 * the write queue and return.
		 * The assumption is that there will be an EPOLLOUT
		 * event to drain what is already queued. We are protected
		 * by the spinlock, which will also be acquired by the
		 * the routine that drains the queue data, so we should
		 * not have a race condition on the event.
		 */
		dcb->writeq = gwbuf_append(dcb->writeq, queue);
		dcb->stats.n_buffered++;
                skygw_log_write(
                        LOGFILE_TRACE,
                        "%lu [dcb_write] Append to writequeue. %d writes buffered for %d",
                        pthread_self(),
                        dcb->stats.n_buffered,
                        dcb->fd);
	}
	else
	{
		int	len;

		/*
		 * Loop over the buffer chain that has been passed to us
		 * from the reading side.
		 * Send as much of the data in that chain as possible and
		 * add any balance to the write queue.
		 */
		while (queue != NULL)
		{
			len = GWBUF_LENGTH(queue);
			GW_NOINTR_CALL(w = write(dcb->fd, GWBUF_DATA(queue), len); dcb->stats.n_writes++);
			saved_errno = errno;
                        errno = 0;
                        
			if (w < 0)
			{
                                skygw_log_write(
                                        LOGFILE_ERROR,
                                        "%lu [dcb_write] Write to dcb %p fd %d "
                                        "failed due errno %d, %s",
                                        pthread_self(),
                                        dcb,
                                        dcb->fd,
                                        saved_errno,
                                        strerror(saved_errno));
				break;
			}

			/*
			 * Pull the number of bytes we have written from
			 * queue with have.
			 */
			queue = gwbuf_consume(queue, w);
			if (w < len)
			{
				/* We didn't write all the data */
			}
                        skygw_log_write(
                                LOGFILE_TRACE,
                                "%lu [dcb_write] Wrote %d Bytes to fd %d",
                                pthread_self(),
                                w,
                                dcb->fd);
		}
		/* Buffer the balance of any data */
		dcb->writeq = queue;
		if (queue)
		{
			dcb->stats.n_buffered++;
		}
	}
	spinlock_release(&dcb->writeqlock);

	if (queue && (saved_errno != EAGAIN || saved_errno != EWOULDBLOCK))
	{
		/* We had a real write failure that we must deal with */
		return 0;
	}

	return 1;
}

/**
 * Drain the write queue of a DCB. THis is called as part of the EPOLLOUT handling
 * of a socket and will try to send any buffered data from the write queue
 * up until the point the write would block.
 *
 * @param dcb	DCB to drain the write queue of
 * @return The number of bytes written
 */
int
dcb_drain_writeq(DCB *dcb)
{
int n = 0;
int w;
int saved_errno = 0;

	spinlock_acquire(&dcb->writeqlock);
	if (dcb->writeq)
	{
		int	len;

		/*
		 * Loop over the buffer chain in the pending writeq
		 * Send as much of the data in that chain as possible and
		 * leave any balance on the write queue.
		 */
		while (dcb->writeq != NULL)
		{
			len = GWBUF_LENGTH(dcb->writeq);
			GW_NOINTR_CALL(w = write(dcb->fd, GWBUF_DATA(dcb->writeq), len););
			saved_errno = errno;
			if (w < 0)
			{
                                skygw_log_write(
                                        LOGFILE_ERROR,
                                        "%lu [dcb_drain_writeq] Write to fd %d "
                                        "failed due errno %d",
                                        pthread_self(),
                                        dcb->fd,
                                        saved_errno);
                                break;
			}
                        
			/*
			 * Pull the number of bytes we have written from
			 * queue with have.
			 */
			dcb->writeq = gwbuf_consume(dcb->writeq, w);
			if (w < len)
			{
				/* We didn't write all the data */
			}
                        skygw_log_write(
                                LOGFILE_TRACE,
                                "%lu [dcb_drain_writeq] Wrote %d Bytes to fd %d",
                                pthread_self(),
                                w,
                                dcb->fd);                                                
			n += w;
		}
	}
	spinlock_release(&dcb->writeqlock);
	return n;
}

/** 
 * @node Removes dcb from poll set, and adds it to zombies list. As a consequense,
 * dcb first moves to DCB_STATE_NOPOLLING, and then to DCB_STATE_ZOMBIE state.
 * At the end of the function state may not be DCB_STATE_ZOMBIE because once dcb_initlock
 * is released parallel threads may change the state.
 *
 * Parameters:
 * @param dcb - <usage>
 *          <description>
 *
 * @return 
 *
 * 
 * @details (write detailed description here)
 *
 */
void
dcb_close(DCB *dcb)
{
        dcb_state_t prev_state;
        bool        succp;
        
        CHK_DCB(dcb);

        /**
         * Only the first call to dcb_close removes dcb from poll set.
         */
        spinlock_acquire(&dcb->dcb_initlock);
        succp = dcb_set_state_nomutex(dcb, DCB_STATE_NOPOLLING, &prev_state);

        if (succp) {
                poll_remove_dcb(dcb);
                /* Set the bitmask of running polling threads */
                bitmask_copy(&dcb->memdata.bitmask, poll_bitmask());
        } else {
                ss_info_dassert(!dcb_isclient(dcb) ||
                                prev_state == DCB_STATE_NOPOLLING ||
                                 prev_state == DCB_STATE_ZOMBIE,
                                "Invalid state transition.");
        }
        spinlock_release(&dcb->dcb_initlock);

        if (dcb->state == DCB_STATE_NOPOLLING) {
                dcb_add_to_zombieslist(dcb);
        }
}

/**
 * Diagnostic to print a DCB
 *
 * @param dcb	The DCB to print
 *
 */
void
printDCB(DCB *dcb)
{
	printf("DCB: %p\n", (void *)dcb);
	printf("\tDCB state: 		%s\n", gw_dcb_state2string(dcb->state));
	if (dcb->remote)
		printf("\tConnected to:		%s\n", dcb->remote);
	printf("\tQueued write data:	%d\n", gwbuf_length(dcb->writeq));
	printf("\tStatistics:\n");
	printf("\t\tNo. of Reads: 	%d\n", dcb->stats.n_reads);
	printf("\t\tNo. of Writes:	%d\n", dcb->stats.n_writes);
	printf("\t\tNo. of Buffered Writes:	%d\n", dcb->stats.n_buffered);
	printf("\t\tNo. of Accepts: %d\n", dcb->stats.n_accepts);
}

/**
 * Diagnostic to print all DCB allocated in the system
 *
 */
void printAllDCBs()
{
DCB	*dcb;

	spinlock_acquire(&dcbspin);
	dcb = allDCBs;
	while (dcb)
	{
		printDCB(dcb);
		dcb = dcb->next;
	}
	spinlock_release(&dcbspin);
}


/**
 * Diagnostic to print all DCB allocated in the system
 *
 */
void dprintAllDCBs(DCB *pdcb)
{
DCB	*dcb;

	spinlock_acquire(&dcbspin);
	dcb = allDCBs;
	while (dcb)
	{
		dcb_printf(pdcb, "DCB: %p\n", (void *)dcb);
		dcb_printf(pdcb, "\tDCB state:          %s\n", gw_dcb_state2string(dcb->state));
		if (dcb->session && dcb->session->service)
			dcb_printf(pdcb, "\tService:            %s\n", dcb->session->service->name);
		if (dcb->remote)
			dcb_printf(pdcb, "\tConnected to:       %s\n", dcb->remote);
		dcb_printf(pdcb, "\tQueued write data:  %d\n", gwbuf_length(dcb->writeq));
		dcb_printf(pdcb, "\tStatistics:\n");
		dcb_printf(pdcb, "\t\tNo. of Reads:           %d\n", dcb->stats.n_reads);
		dcb_printf(pdcb, "\t\tNo. of Writes:          %d\n", dcb->stats.n_writes);
		dcb_printf(pdcb, "\t\tNo. of Buffered Writes: %d\n", dcb->stats.n_buffered);
		dcb_printf(pdcb, "\t\tNo. of Accepts:         %d\n", dcb->stats.n_accepts);
		dcb = dcb->next;
	}
	spinlock_release(&dcbspin);
}

/**
 * Diagnostic to print a DCB to another DCB
 *
 * @param pdcb	The DCB to which send the output
 * @param dcb	The DCB to print
 */
void
dprintDCB(DCB *pdcb, DCB *dcb)
{
	dcb_printf(pdcb, "DCB: %p\n", (void *)dcb);
	dcb_printf(pdcb, "\tDCB state: 		%s\n", gw_dcb_state2string(dcb->state));
	if (dcb->remote)
		dcb_printf(pdcb, "\tConnected to:		%s\n", dcb->remote);
	dcb_printf(pdcb, "\tOwning Session:   	%d\n", dcb->session);
	dcb_printf(pdcb, "\tQueued write data:	%d\n", gwbuf_length(dcb->writeq));
	dcb_printf(pdcb, "\tStatistics:\n");
	dcb_printf(pdcb, "\t\tNo. of Reads: 	%d\n", dcb->stats.n_reads);
	dcb_printf(pdcb, "\t\tNo. of Writes:	%d\n", dcb->stats.n_writes);
	dcb_printf(pdcb, "\t\tNo. of Buffered Writes:	%d\n", dcb->stats.n_buffered);
	dcb_printf(pdcb, "\t\tNo. of Accepts: %d\n", dcb->stats.n_accepts);
}

/**
 * Return a string representation of a DCB state.
 *
 * @param state	The DCB state
 * @return String representation of the state
 *
 */
const char *
gw_dcb_state2string (int state) {
	switch(state) {
		case DCB_STATE_ALLOC:
			return "DCB Allocated";
		case DCB_STATE_POLLING:
			return "DCB in the polling loop";
		case DCB_STATE_LISTENING:
			return "DCB for listening socket";
		case DCB_STATE_DISCONNECTED:
			return "DCB socket closed";
		case DCB_STATE_FREED:
			return "DCB memory could be freed";
		case DCB_STATE_ZOMBIE:
			return "DCB Zombie";
		default:
			return "DCB (unknown)";
	}
}

/**
 * A  DCB based wrapper for printf. Allows formattign printing to
 * a descritor control block.
 *
 * @param dcb	Descriptor to write to
 * @param fmt	A printf format string
 * @param ...	Variable arguments for the print format
 */
void
dcb_printf(DCB *dcb, const char *fmt, ...)
{
GWBUF	*buf;
va_list	args;

	if ((buf = gwbuf_alloc(10240)) == NULL)
		return;
	va_start(args, fmt);
	vsnprintf(GWBUF_DATA(buf), 10240, fmt, args);
	va_end(args);

	buf->end = GWBUF_DATA(buf) + strlen(GWBUF_DATA(buf));
	dcb->func.write(dcb, buf);
}

/**
 * Determine the role that a DCB plays within a session.
 *
 * @param dcb
 * @return Non-zero if the DCB is the client of the session
 */
int
dcb_isclient(DCB *dcb)
{
	if(dcb->session) {
		if (dcb->session->client) {
			return (dcb->session && dcb == dcb->session->client);
		}
	}

        return 0;
}

/**
 * Print hash table statistics to a DCB
 *
 * @param dcb		The DCB to send the information to
 * @param table		The hash table
 */
void dcb_hashtable_stats(
        DCB*  dcb,
        void* table)
{
        int total;
        int longest;
        int hashsize;

        total = 0;
	longest = 0;

        hashtable_get_stats(table, &hashsize, &total, &longest);

        dcb_printf(dcb,
                   "Hashtable: %p, size %d\n",
                   table,
                   hashsize);
        
	dcb_printf(dcb, "\tNo. of entries:     	%d\n", total);
	dcb_printf(dcb, "\tAverage chain length:	%.1f\n", (float)total / hashsize);
	dcb_printf(dcb, "\tLongest chain length:	%d\n", longest);
}


bool dcb_set_state(
        DCB*              dcb,
        const dcb_state_t new_state,
        dcb_state_t*      old_state)
{
        bool succp;
        dcb_state_t       state;
        CHK_DCB(dcb);
        spinlock_acquire(&dcb->dcb_initlock);
        succp = dcb_set_state_nomutex(dcb, new_state, &state);
        ss_info_dassert(succp, "Failed to set new state for dcb");
        spinlock_release(&dcb->dcb_initlock);

        if (old_state != NULL) {
                *old_state = state;
        }
        return succp;
}

static bool dcb_set_state_nomutex(
        DCB*              dcb,
        const dcb_state_t new_state,
        dcb_state_t*      old_state)
{
        bool        succp;
        dcb_state_t state = DCB_STATE_UNDEFINED;
        
        CHK_DCB(dcb);

        state = dcb->state;
        
        if (old_state != NULL) {
                *old_state = state;
        }
        
        switch (state) {
        case DCB_STATE_UNDEFINED:
                dcb->state = new_state;
                succp = true;
                break;

        case DCB_STATE_ALLOC:
                switch (new_state) {
                case DCB_STATE_POLLING:   /**< for client requests */
                case DCB_STATE_LISTENING: /**< for connect listeners */
                case DCB_STATE_DISCONNECTED: /**< for failed connections */
                        dcb->state = new_state;
                        succp = true;
                        break;
                default:
                        ss_dassert(old_state != NULL);
                        break;
                }
                break;
                
        case DCB_STATE_POLLING:
                switch(new_state) {
                case DCB_STATE_NOPOLLING:
                case DCB_STATE_LISTENING:
                        dcb->state = new_state;
                        succp = true;
                        break;
                default:
                        ss_dassert(old_state != NULL);
                        break;
                }
                break;

        case DCB_STATE_LISTENING:
                switch(new_state) {
                case DCB_STATE_POLLING:
                        dcb->state = new_state;
                        succp = true;
                        break;
                default:
                        ss_dassert(old_state != NULL);
                        break;
                }
                break;
                
        case DCB_STATE_NOPOLLING:
                switch (new_state) {
                case DCB_STATE_ZOMBIE:
                        dcb->state = new_state;
                case DCB_STATE_POLLING: /**< ok to try but state can't change */
                        succp = true;
                        break;
                default:
                        ss_dassert(old_state != NULL);
                        break;
                }
                break;

        case DCB_STATE_ZOMBIE:
                switch (new_state) {
                case DCB_STATE_DISCONNECTED:
                        dcb->state = new_state;
                case DCB_STATE_POLLING: /**< ok to try but state can't change */
                        succp = true;
                        break;
                default:
                        ss_dassert(old_state != NULL);
                        break;
                }
                break;

        case DCB_STATE_DISCONNECTED:
                switch (new_state) {
                case DCB_STATE_FREED:
                        dcb->state = new_state;
                        succp = true;
                        break;
                default:
                        ss_dassert(old_state != NULL);
                        break;
                }
                break;

        case DCB_STATE_FREED:
                ss_dassert(old_state != NULL);
                break;
                
        default:
                skygw_log_write(
                        LOGFILE_ERROR,
                        "%lu [dcb_set_state_nomutex] Unknown dcb state %d",
                        pthread_self(),
                        dcb->state);
                ss_dassert(false);
                break;
        } /* switch (dcb->state) */

        if (succp) {
                skygw_log_write(
                        LOGFILE_TRACE,
                        "%lu [dcb_set_state_nomutex] dcb %p fd %d %s -> %s",
                        pthread_self(),
                        dcb,
                        dcb->fd,
                        STRDCBSTATE(state),
                        STRDCBSTATE(dcb->state));
        }
        return succp;
}
<|MERGE_RESOLUTION|>--- conflicted
+++ resolved
@@ -161,11 +161,7 @@
         if (dcb->state == DCB_STATE_ZOMBIE)
         {
                 ss_dassert(zombies != NULL);
-<<<<<<< HEAD
-                spinlock_release(&zombiespin);
-=======
 		spinlock_release(&zombiespin);
->>>>>>> 0d47aa2d
                 return;
         }
 
@@ -220,13 +216,8 @@
 static void
 dcb_final_free(DCB *dcb)
 {
-<<<<<<< HEAD
 SERVICE *service;
 void*   rsession = NULL;
-=======
-SERVICE *service = NULL;
-
->>>>>>> 0d47aa2d
         CHK_DCB(dcb);
         ss_info_dassert(dcb->state == DCB_STATE_DISCONNECTED,
                         "dcb not in DCB_STATE_DISCONNECTED state.");
