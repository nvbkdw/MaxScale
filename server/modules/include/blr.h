#ifndef _BLR_H
#define _BLR_H
/*
 * Copyright (c) 2016 MariaDB Corporation Ab
 *
 * Use of this software is governed by the Business Source License included
 * in the LICENSE.TXT file and at www.mariadb.com/bsl.
 *
 * Change Date: 2019-07-01
 *
 * On the date above, in accordance with the Business Source License, use
 * of this software will be governed by version 2 or later of the General
 * Public License.
 */

/**
 * @file blr.h - The binlog router header file
 *
 * @verbatim
 * Revision History
 *
 * Date         Who                     Description
 * 02/04/14     Mark Riddoch            Initial implementation
 * 25/05/15     Massimiliano Pinto      Added BLRM_SLAVE_STOPPED state
 * 05/06/15     Massimiliano Pinto      Addition of m_errno, m_errmsg fields
 * 08/06/15     Massimiliano Pinto      Modification of MYSQL_ERROR_CODE and MYSQL_ERROR_MSG
 * 11/05/15     Massimiliano Pinto      Added mariadb10_compat to master and slave structs
 * 12/06/15     Massimiliano Pinto      Added mariadb10 new events
 * 23/06/15     Massimiliano Pinto      Addition of MASTER_SERVER_CFG struct
 * 24/06/15     Massimiliano Pinto      Added BLRM_UNCONFIGURED state
 * 05/08/15     Massimiliano Pinto      Initial implementation of transaction safety
 * 23/10/15     Markus Makela           Added current_safe_event
 * 26/04/16     Massimiliano Pinto      Added MariaDB 10.0 and 10.1 GTID event flags detection
 * 11/07/16     Massimiliano Pinto      Added SSL backend support
 * 22/07/16     Massimiliano Pinto      Added Semi-Sync replication support
<<<<<<< HEAD
 * 24/08/16     Massimiliano Pinto      Added slave notification state CS_WAIT_DATA.
 *                                      State CS_UPTODATE removed.
=======
 * 01/08/2016   Massimiliano Pinto      Added support for ANNOTATE_ROWS_EVENT in COM_BINLOG_DUMP
>>>>>>> af896b8e
 *
 * @endverbatim
 */
#include <dcb.h>
#include <buffer.h>
#include <pthread.h>
#include <stdint.h>
#include <memlog.h>
#include <thread.h>
#include <zlib.h>
#include <mysql_client_server_protocol.h>

#define BINLOG_FNAMELEN         255
#define BLR_PROTOCOL            "MySQLBackend"
#define BINLOG_MAGIC            { 0xfe, 0x62, 0x69, 0x6e }
#define BINLOG_MAGIC_SIZE       4
#define BINLOG_NAMEFMT          "%s.%06d"
#define BINLOG_NAME_ROOT        "mysql-bin"

#define BINLOG_EVENT_HDR_LEN    19

/**
 * Binlog event types
 */
#define START_EVENT_V3                          0x01
#define QUERY_EVENT                             0x02
#define STOP_EVENT                              0x03
#define ROTATE_EVENT                            0x04
#define INTVAR_EVENT                            0x05
#define LOAD_EVENT                              0x06
#define SLAVE_EVENT                             0x07
#define CREATE_FILE_EVENT                       0x08
#define APPEND_BLOCK_EVENT                      0x09
#define EXEC_LOAD_EVENT                         0x0A
#define DELETE_FILE_EVENT                       0x0B
#define NEW_LOAD_EVENT                          0x0C
#define RAND_EVENT                              0x0D
#define USER_VAR_EVENT                          0x0E
#define FORMAT_DESCRIPTION_EVENT                0x0F
#define XID_EVENT                               0x10
#define BEGIN_LOAD_QUERY_EVENT                  0x11
#define EXECUTE_LOAD_QUERY_EVENT                0x12
#define TABLE_MAP_EVENT                         0x13
#define WRITE_ROWS_EVENTv0                      0x14
#define UPDATE_ROWS_EVENTv0                     0x15
#define DELETE_ROWS_EVENTv0                     0x16
#define WRITE_ROWS_EVENTv1                      0x17
#define UPDATE_ROWS_EVENTv1                     0x18
#define DELETE_ROWS_EVENTv1                     0x19
#define INCIDENT_EVENT                          0x1A
#define HEARTBEAT_EVENT                         0x1B
#define IGNORABLE_EVENT                         0x1C
#define ROWS_QUERY_EVENT                        0x1D
#define WRITE_ROWS_EVENTv2                      0x1E
#define UPDATE_ROWS_EVENTv2                     0x1F
#define DELETE_ROWS_EVENTv2                     0x20
#define GTID_EVENT                              0x21
#define ANONYMOUS_GTID_EVENT                    0x22
#define PREVIOUS_GTIDS_EVENT                    0x23

#define MAX_EVENT_TYPE                          0x23

/* New MariaDB event numbers start from 0xa0 */
#define MARIADB_NEW_EVENTS_BEGIN                0xa0
#define MARIADB_ANNOTATE_ROWS_EVENT             0xa0
/* New MariaDB 10 event numbers start from here */
#define MARIADB10_BINLOG_CHECKPOINT_EVENT       0xa1
#define MARIADB10_GTID_EVENT                    0xa2
#define MARIADB10_GTID_GTID_LIST_EVENT          0xa3

#define MAX_EVENT_TYPE_MARIADB10                0xa3

/* Maximum event type so far */
#define MAX_EVENT_TYPE_END                      MAX_EVENT_TYPE_MARIADB10

/**
 * Binlog event flags
 */
#define LOG_EVENT_BINLOG_IN_USE_F               0x0001
#define LOG_EVENT_FORCED_ROTATE_F               0x0002
#define LOG_EVENT_THREAD_SPECIFIC_F             0x0004
#define LOG_EVENT_SUPPRESS_USE_F                0x0008
#define LOG_EVENT_UPDATE_TABLE_MAP_VERSION_F    0x0010
#define LOG_EVENT_ARTIFICIAL_F                  0x0020
#define LOG_EVENT_RELAY_LOG_F                   0x0040
#define LOG_EVENT_IGNORABLE_F                   0x0080
#define LOG_EVENT_NO_FILTER_F                   0x0100
#define LOG_EVENT_MTS_ISOLATE_F                 0x0200

/**
 * Binlog COM_BINLOG_DUMP flags
 */
#define BLR_REQUEST_ANNOTATE_ROWS_EVENT         2

/**
 * How often to call the binlog status function (seconds)
 */
#define BLR_STATS_FREQ          60
#define BLR_NSTATS_MINUTES      30

/**
 * High and Low water marks for the slave dcb. These values can be overriden
 * by the router options highwater and lowwater.
 */
#define DEF_LOW_WATER           1000
#define DEF_HIGH_WATER          10000

/**
 * Default burst sizes for slave catchup
 */
#define DEF_SHORT_BURST         15
#define DEF_LONG_BURST          500
#define DEF_BURST_SIZE          1024000 /* 1 Mb */

/**
 * master reconnect backoff constants
 * BLR_MASTER_BACKOFF_TIME      The increments of the back off time (seconds)
 * BLR_MAX_BACKOFF              Maximum number of increments to backoff to
 */
#define BLR_MASTER_BACKOFF_TIME 10
#define BLR_MAX_BACKOFF         60

/* max size for error message returned to client */
#define BINLOG_ERROR_MSG_LEN    385

/* network latency extra wait tme for heartbeat check */
#define BLR_NET_LATENCY_WAIT_TIME       1

/* default heartbeat interval in seconds */
#define BLR_HEARTBEAT_DEFAULT_INTERVAL  300

/* strings and numbers in SQL replies */
#define BLR_TYPE_STRING                 0xf
#define BLR_TYPE_INT                    0x03

/* string len for COM_STATISTICS output */
#define BLRM_COM_STATISTICS_SIZE        1000

/* string len for strerror_r message */
#define BLRM_STRERROR_R_MSG_SIZE        128

/* string len for task message name */
#define BLRM_TASK_NAME_LEN              80

/* string len for temp binlog filename  */
#define BLRM_BINLOG_NAME_STR_LEN        80

/* string len for temp binlog filename  */
#define BLRM_SET_HEARTBEAT_QUERY_LEN    80

/* string len for master registration query  */
#define BLRM_MASTER_REGITRATION_QUERY_LEN       255

/* Read Binlog position states */
#define SLAVE_POS_READ_OK                       0x00
#define SLAVE_POS_READ_ERR                      0xff
#define SLAVE_POS_READ_UNSAFE                   0xfe
#define SLAVE_POS_BAD_FD                        0xfd
#define SLAVE_POS_BEYOND_EOF                    0xfc

/* MariadDB 10 GTID event flags */
#define MARIADB_FL_DDL                 32
#define MARIADB_FL_STANDALONE           1

/* Saved credential file name's tail */
static const char BLR_DBUSERS_DIR[] = "cache/users";
static const char BLR_DBUSERS_FILE[] = "dbusers";

/**
 * Some useful macros for examining the MySQL Response packets
 */
#define MYSQL_RESPONSE_OK(buf)  (*((uint8_t *)GWBUF_DATA(buf) + 4) == 0x00)
#define MYSQL_RESPONSE_EOF(buf) (*((uint8_t *)GWBUF_DATA(buf) + 4) == 0xfe)
#define MYSQL_RESPONSE_ERR(buf) (*((uint8_t *)GWBUF_DATA(buf) + 4) == 0xff)
#define MYSQL_ERROR_CODE(buf)   ((uint8_t *)GWBUF_DATA(buf) + 5)
#define MYSQL_ERROR_MSG(buf)    ((uint8_t *)GWBUF_DATA(buf) + 7)
#define MYSQL_COMMAND(buf)      (*((uint8_t *)GWBUF_DATA(buf) + 4))

/** Possible states of an event sent by the master */
enum blr_event_state
{
    BLR_EVENT_DONE, /*< No event being processed  */
    BLR_EVENT_STARTED, /*< The first packet of an event which spans multiple packets
                        * has been received */
    BLR_EVENT_ONGOING, /*< Other packets of a multi-packet event are being processed */
    BLR_EVENT_COMPLETE /*< A multi-packet event has been successfully processed
                        * but the router is not yet ready to process another one */
};

/* Master Server configuration struct */
typedef struct master_server_config
{
    char *host;
    unsigned short port;
    char logfile[BINLOG_FNAMELEN + 1];
    uint64_t pos;
    uint64_t safe_pos;
    char *user;
    char *password;
    char *filestem;
    /* SSL options */
    char *ssl_key;
    char *ssl_cert;
    char *ssl_ca;
    int ssl_enabled;
    char *ssl_version;
} MASTER_SERVER_CFG;

/* Config struct for CHANGE MASTER TO options */
typedef struct change_master_options
{
    char *host;
    char *port;
    char *binlog_file;
    char *binlog_pos;
    char *user;
    char *password;
    /* SSL options */
    char *ssl_key;
    char *ssl_cert;
    char *ssl_ca;
    char *ssl_enabled;
    char *ssl_version;
} CHANGE_MASTER_OPTIONS;

/**
 * Packet header for replication messages
 */
typedef struct rep_header
{
    int             payload_len;    /*< Payload length (24 bits) */
    uint8_t         seqno;          /*< Response sequence number */
    uint8_t         ok;             /*< OK Byte from packet */
    uint32_t        timestamp;      /*< Timestamp - start of binlog record */
    uint8_t         event_type;     /*< Binlog event type */
    uint32_t        serverid;       /*< Server id of master */
    uint32_t        event_size;     /*< Size of header, post-header and body */
    uint32_t        next_pos;       /*< Position of next event */
    uint16_t        flags;          /*< Event flags */
} REP_HEADER;

/**
 * The binlog record structure. This contains the actual packet read from the binlog
 * file.
 */
typedef struct
{
    unsigned long   position;       /*< binlog record position for this cache entry */
    GWBUF           *pkt;           /*< The packet received from the master */
    REP_HEADER      hdr;            /*< The packet header */
} BLCACHE_RECORD;

/**
 * The binlog cache. A cache exists for each file that hold cached bin log records.
 * Caches will be used for all files being read by more than 1 slave.
 */
typedef struct
{
    BLCACHE_RECORD  **records;      /*< The actual binlog records */
    int             current;        /*< The next record that will be inserted */
    int             cnt;            /*< The number of records in the cache */
    SPINLOCK        lock;           /*< The spinlock for the cache */
} BLCACHE;

typedef struct blfile
{
    char            binlogname[BINLOG_FNAMELEN + 1]; /*< Name of the binlog file */
    int             fd;                             /*< Actual file descriptor */
    int             refcnt;                         /*< Reference count for file */
    BLCACHE         *cache;                         /*< Record cache for this file */
    SPINLOCK        lock;                           /*< The file lock */
    struct blfile   *next;                          /*< Next file in list */
} BLFILE;

/**
 * Slave statistics
 */
typedef struct
{
    int             n_events;       /*< Number of events sent */
    unsigned long   n_bytes;        /*< Number of bytes sent */
    int             n_bursts;       /*< Number of bursts sent */
    int             n_requests;     /*< Number of requests received */
    int             n_flows;        /*< Number of flow control restarts */
    int             n_queries;      /*< Number of SQL queries */
    int             n_upd;
    int             n_cb;
    int             n_cbna;
    int             n_dcb;
    int             n_above;
    int             n_failed_read;
    int             n_overrun;
    int             n_caughtup;
    int             n_actions[3];
    uint64_t        lastsample;
    int             minno;
    int             minavgs[BLR_NSTATS_MINUTES];
} SLAVE_STATS;

typedef enum blr_thread_role
{
    BLR_THREAD_ROLE_MASTER_LARGE_NOTRX,
    BLR_THREAD_ROLE_MASTER_NOTRX,
    BLR_THREAD_ROLE_MASTER_TRX,
    BLR_THREAD_ROLE_SLAVE
} blr_thread_role_t;

#define ROLETOSTR(r) r == BLR_THREAD_ROLE_MASTER_LARGE_NOTRX ? "master (large event, no trx)" : \
r == BLR_THREAD_ROLE_MASTER_NOTRX ? "master (no trx)" : \
r == BLR_THREAD_ROLE_MASTER_TRX ? "master (trx)" : "slave"

/**
 * The client session structure used within this router. This represents
 * the slaves that are replicating binlogs from MaxScale.
 */
typedef struct router_slave
{
#if defined(SS_DEBUG)
    skygw_chk_t     rses_chk_top;
#endif
    DCB             *dcb;           /*< The slave server DCB */
    int             state;          /*< The state of this slave */
    uint32_t        binlog_pos;     /*< Binlog position for this slave */
    char            binlogfile[BINLOG_FNAMELEN + 1];
    /*< Current binlog file for this slave */
    char            *uuid;          /*< Slave UUID */
#ifdef BLFILE_IN_SLAVE
    BLFILE          *file;          /*< Currently open binlog file */
#endif
    int             serverid;       /*< Server-id of the slave */
    char            *hostname;      /*< Hostname of the slave, if known */
    char            *user;          /*< Username if given */
    char            *passwd;        /*< Password if given */
    short           port;           /*< MySQL port */
    int             nocrc;          /*< Disable CRC */
    int             overrun;
    uint32_t        rank;           /*< Replication rank */
    uint8_t         seqno;          /*< Replication dump sequence no */
    uint32_t        lastEventTimestamp;/*< Last event timestamp sent */
    SPINLOCK        catch_lock;     /*< Event catchup lock */
    unsigned int    cstate;         /*< Catch up state */
    bool            mariadb10_compat;/*< MariaDB 10.0 compatibility */
    SPINLOCK        rses_lock;      /*< Protects rses_deleted */
    pthread_t       pthread;
    struct router_instance
        *router;        /*< Pointer to the owning router */
    struct router_slave *next;
    SLAVE_STATS     stats;          /*< Slave statistics */
    time_t          connect_time;   /*< Connect time of slave */
    char            *warning_msg;   /*< Warning message */
    int             heartbeat;      /*< Heartbeat in seconds */
    uint8_t         lastEventReceived; /*< Last event received */
    time_t          lastReply;      /*< Last event sent */
    // lsi: Last Sent Information
    blr_thread_role_t lsi_sender_role; /*< Master or slave code sent */
    THREAD            lsi_sender_tid;  /*< Who sent */
    char              lsi_binlog_name[BINLOG_FNAMELEN + 1]; /*< Which binlog file */
    uint32_t          lsi_binlog_pos; /*< What position */
#if defined(SS_DEBUG)
    skygw_chk_t     rses_chk_tail;
#endif
} ROUTER_SLAVE;


/**
 * The statistics for this router instance
 */
typedef struct
{
    int             n_slaves;       /*< Number slave sessions created     */
    int             n_reads;        /*< Number of record reads */
    uint64_t        n_binlogs;      /*< Number of binlog records from master */
    uint64_t        n_binlogs_ses;  /*< Number of binlog records from master */
    uint64_t        n_binlog_errors;/*< Number of binlog records from master */
    uint64_t        n_rotates;      /*< Number of binlog rotate events */
    uint64_t        n_cachehits;    /*< Number of hits on the binlog cache */
    uint64_t        n_cachemisses;  /*< Number of misses on the binlog cache */
    int             n_registered;   /*< Number of registered slaves */
    int             n_masterstarts; /*< Number of times connection restarted */
    int             n_delayedreconnects;
    int             n_residuals;    /*< Number of times residual data was buffered */
    int             n_heartbeats;   /*< Number of heartbeat messages */
    time_t          lastReply;
    uint64_t        n_fakeevents;   /*< Fake events not written to disk */
    uint64_t        n_artificial;   /*< Artificial events not written to disk */
    int             n_badcrc;       /*< No. of bad CRC's from master */
    uint64_t        events[MAX_EVENT_TYPE_END + 1]; /*< Per event counters */
    uint64_t        lastsample;
    int             minno;
    int             minavgs[BLR_NSTATS_MINUTES];
} ROUTER_STATS;

/**
 * Saved responses from the master that will be forwarded to slaves
 */
typedef struct
{
    GWBUF           *server_id;     /*< Master server id */
    GWBUF           *heartbeat;     /*< Heartbeat period */
    GWBUF           *chksum1;       /*< Binlog checksum 1st response */
    GWBUF           *chksum2;       /*< Binlog checksum 2nd response */
    GWBUF           *gtid_mode;     /*< GTID Mode response */
    GWBUF           *uuid;          /*< Master UUID */
    GWBUF           *setslaveuuid;  /*< Set Slave UUID */
    GWBUF           *setnames;      /*< Set NAMES latin1 */
    GWBUF           *utf8;          /*< Set NAMES utf8 */
    GWBUF           *select1;       /*< select 1 */
    GWBUF           *selectver;     /*< select version() */
    GWBUF           *selectvercom;  /*< select @@version_comment */
    GWBUF           *selecthostname;/*< select @@hostname */
    GWBUF           *map;           /*< select @@max_allowed_packet */
    GWBUF           *mariadb10;     /*< set @mariadb_slave_capability */
    uint8_t         *fde_event;     /*< Format Description Event */
    int             fde_len;        /*< Length of fde_event */
} MASTER_RESPONSES;

/**
 * The per instance data for the router.
 */
typedef struct router_instance
{
    SERVICE                 *service;       /*< Pointer to the service using this router */
    ROUTER_SLAVE            *slaves;        /*< Link list of all the slave connections  */
    SPINLOCK                lock;           /*< Spinlock for the instance data */
    char                    *uuid;          /*< UUID for the router to use w/master */
    int                     masterid;       /*< Set ID of the master, sent to slaves */
    int                     serverid;       /*< ID for the router to use w/master */
    int                     initbinlog;     /*< Initial binlog file number */
    char                    *user;          /*< User name to use with master */
    char                    *password;      /*< Password to use with master */
    char                    *fileroot;      /*< Root of binlog filename */
    bool                    master_chksum;  /*< Does the master provide checksums */
    bool                    mariadb10_compat; /*< MariaDB 10.0 compatibility */
    char                    *master_uuid;   /*< Set UUID of the master, sent to slaves */
    DCB                     *master;        /*< DCB for master connection */
    DCB                     *client;        /*< DCB for dummy client */
    SESSION                 *session;       /*< Fake session for master connection */
    unsigned int            master_state;   /*< State of the master FSM */
    uint8_t                 lastEventReceived; /*< Last even received */
    uint32_t                lastEventTimestamp; /*< Timestamp from last event */
    GWBUF                   *residual;      /*< Any residual binlog event */
    MASTER_RESPONSES        saved_master;   /*< Saved master responses */
    char                    *binlogdir;     /*< The directory with the binlog files */
    SPINLOCK                binlog_lock;    /*< Lock to control update of the binlog position */
    int                     trx_safe;       /*< Detect and handle partial transactions */
    int                     pending_transaction; /*< Pending transaction */
    enum blr_event_state    master_event_state; /*< Packet read state */
    uint32_t                stored_checksum; /*< The current value of the checksum */
    uint8_t                 partial_checksum[MYSQL_CHECKSUM_LEN]; /*< The partial value of the checksum
                                                   * received from the master */
    uint8_t                 partial_checksum_bytes; /*< How many bytes of the checksum we have read  */
    uint64_t                checksum_size; /*< Data size for the checksum */
    REP_HEADER              stored_header; /*< Relication header of the event the master is sending */
    uint64_t                last_safe_pos; /* last committed transaction */
    char                    binlog_name[BINLOG_FNAMELEN + 1];
    /*< Name of the current binlog file */
    uint64_t                binlog_position;
    /*< last committed transaction position */
    uint64_t                current_pos;
    /*< Current binlog position */
    int                     binlog_fd;      /*< File descriptor of the binlog
                                             *  file being written
                                             */
    uint64_t          last_written; /*< Position of the last write operation */
    uint64_t          last_event_pos;       /*< Position of last event written */
    uint64_t          current_safe_event;
    /*< Position of the latest safe event being sent to slaves */
    char              prevbinlog[BINLOG_FNAMELEN + 1];
    int               rotating;     /*< Rotation in progress flag */
    BLFILE            *files;       /*< Files used by the slaves */
    SPINLOCK          fileslock;    /*< Lock for the files queue above */
    unsigned int      low_water;    /*< Low water mark for client DCB */
    unsigned int      high_water;   /*< High water mark for client DCB */
    unsigned int      short_burst;  /*< Short burst for slave catchup */
    unsigned int      long_burst;   /*< Long burst for slave catchup */
    unsigned long     burst_size;   /*< Maximum size of burst to send */
    unsigned long     heartbeat;    /*< Configured heartbeat value */
    ROUTER_STATS      stats;        /*< Statistics for this router */
    int               active_logs;
    int               reconnect_pending;
    int               retry_backoff;
    time_t            connect_time;
    int               handling_threads;
    unsigned long     m_errno;      /*< master response mysql errno */
    char              *m_errmsg;    /*< master response mysql error message */
    char              *set_master_version; /*< Send custom Version to slaves */
    char              *set_master_hostname; /*< Send custom Hostname to slaves */
    char              *set_master_uuid; /*< Send custom Master UUID to slaves */
    char              *set_master_server_id; /*< Send custom Master server_id to slaves */
    int               send_slave_heartbeat; /*< Enable sending heartbeat to slaves */
    bool              ssl_enabled;          /*< Use SSL connection to master */
    int               ssl_cert_verification_depth; /*< The maximum length of the certificate
                                                    * authority chain that will be accepted.
                                                    */
    char              *ssl_key;             /*< config Certificate Key for Master SSL connection */
    char              *ssl_ca;              /*< config CA Certificate for Master SSL connection */
    char              *ssl_cert;            /*< config Certificate for Master SSL connection */
    char              *ssl_version;         /*< config TLS Version for Master SSL connection */
    bool              request_semi_sync;    /*< Request Semi-Sync replication to master */
    int               master_semi_sync;     /*< Semi-Sync replication status of master server */
    struct router_instance  *next;
} ROUTER_INSTANCE;

/**
 * State machine for the master to MaxScale replication
 */
#define BLRM_UNCONFIGURED       0x0000
#define BLRM_UNCONNECTED        0x0001
#define BLRM_CONNECTING         0x0002
#define BLRM_AUTHENTICATED      0x0003
#define BLRM_TIMESTAMP          0x0004
#define BLRM_SERVERID           0x0005
#define BLRM_HBPERIOD           0x0006
#define BLRM_CHKSUM1            0x0007
#define BLRM_CHKSUM2            0x0008
#define BLRM_MARIADB10          0x0009
#define BLRM_GTIDMODE           0x000A
#define BLRM_MUUID              0x000B
#define BLRM_SUUID              0x000C
#define BLRM_LATIN1             0x000D
#define BLRM_UTF8               0x000E
#define BLRM_SELECT1            0x000F
#define BLRM_SELECTVER          0x0010
#define BLRM_SELECTVERCOM       0x0011
#define BLRM_SELECTHOSTNAME     0x0012
#define BLRM_MAP                0x0013
#define BLRM_REGISTER           0x0014
#define BLRM_CHECK_SEMISYNC     0x0015
#define BLRM_REQUEST_SEMISYNC   0x0016
#define BLRM_REQUEST_BINLOGDUMP 0x0017
#define BLRM_BINLOGDUMP         0x0018
#define BLRM_SLAVE_STOPPED      0x0019

#define BLRM_MAXSTATE           0x0019

static char *blrm_states[] =
{
    "Unconfigured", "Unconnected", "Connecting", "Authenticated", "Timestamp retrieval",
    "Server ID retrieval", "HeartBeat Period setup", "binlog checksum config",
    "binlog checksum rerieval", "Set MariaDB slave capability", "GTID Mode retrieval",
    "Master UUID retrieval", "Set Slave UUID", "Set Names latin1", "Set Names utf8", "select 1",
    "select version()", "select @@version_comment", "select @@hostname",
    "select @@max_allowed_packet", "Register slave", "Semi-Sync Support retrivial",
    "Request Semi-Sync Replication", "Request Binlog Dump", "Binlog Dump", "Slave stopped"
};

#define BLRS_CREATED            0x0000
#define BLRS_UNREGISTERED       0x0001
#define BLRS_REGISTERED         0x0002
#define BLRS_DUMPING            0x0003
#define BLRS_ERRORED            0x0004

#define BLRS_MAXSTATE           0x0004

static char *blrs_states[] =
{
    "Created", "Unregistered", "Registered", "Sending binlogs", "Errored"
};

/**
 * Slave catch-up status
 */
#define CS_UNDEFINED            0x0000
#define CS_EXPECTCB             0x0004
#define CS_WAIT_DATA            0x0020
#define CS_BUSY                 0x0040

/**
 * MySQL protocol OpCodes needed for replication
 */
#define COM_QUIT                                0x01
#define COM_QUERY                               0x03
#define COM_STATISTICS                          0x09
#define COM_PING                                0x0e
#define COM_REGISTER_SLAVE                      0x15
#define COM_BINLOG_DUMP                         0x12

/**
 * Macros to extract common fields
 */
#define INLINE_EXTRACT          1       /* Set to 0 for debug purposes */

#if INLINE_EXTRACT
#define EXTRACT16(x)            (*(uint8_t *)(x) | (*((uint8_t *)(x) + 1) << 8))
#define EXTRACT24(x)            (*(uint8_t *)(x) |              \
                                 (*((uint8_t *)(x) + 1) << 8) | \
                                 (*((uint8_t *)(x) + 2) << 16))
#define EXTRACT32(x)            (*(uint8_t *)(x) |                      \
                                 (*((uint8_t *)(x) + 1) << 8) |         \
                                 (*((uint8_t *)(x) + 2) << 16) |        \
                                 (*((uint8_t *)(x) + 3) << 24))
#else
#define EXTRACT16(x)            extract_field((x), 16)
#define EXTRACT24(x)            extract_field((x), 24)
#define EXTRACT32(x)            extract_field((x), 32)
#endif

/*
 * Externals within the router
 */
extern void blr_start_master(void *);
extern void blr_master_response(ROUTER_INSTANCE *, GWBUF *);
extern void blr_master_reconnect(ROUTER_INSTANCE *);
extern int blr_master_connected(ROUTER_INSTANCE *);

extern int blr_slave_request(ROUTER_INSTANCE *, ROUTER_SLAVE *, GWBUF *);
extern void blr_slave_rotate(ROUTER_INSTANCE *, ROUTER_SLAVE *, uint8_t *);
extern int blr_slave_catchup(ROUTER_INSTANCE *router, ROUTER_SLAVE *slave, bool large);
extern void blr_init_cache(ROUTER_INSTANCE *);

extern int  blr_file_init(ROUTER_INSTANCE *);
extern int  blr_write_binlog_record(ROUTER_INSTANCE *, REP_HEADER *, uint32_t pos, uint8_t *);
extern int  blr_file_rotate(ROUTER_INSTANCE *, char *, uint64_t);
extern void blr_file_flush(ROUTER_INSTANCE *);
extern BLFILE *blr_open_binlog(ROUTER_INSTANCE *, char *);
extern GWBUF *blr_read_binlog(ROUTER_INSTANCE *, BLFILE *, unsigned long, REP_HEADER *, char *);
extern void blr_close_binlog(ROUTER_INSTANCE *, BLFILE *);
extern unsigned long blr_file_size(BLFILE *);
extern int blr_statistics(ROUTER_INSTANCE *, ROUTER_SLAVE *, GWBUF *);
extern int blr_ping(ROUTER_INSTANCE *, ROUTER_SLAVE *, GWBUF *);
extern int blr_send_custom_error(DCB *, int, int, char *, char *, unsigned int);
extern int blr_file_next_exists(ROUTER_INSTANCE *, ROUTER_SLAVE *);
uint32_t extract_field(uint8_t *src, int bits);
void blr_cache_read_master_data(ROUTER_INSTANCE *router);
int blr_read_events_all_events(ROUTER_INSTANCE *router, int fix, int debug);
int blr_save_dbusers(const ROUTER_INSTANCE *router);
char    *blr_get_event_description(ROUTER_INSTANCE *router, uint8_t event);
void blr_file_append(ROUTER_INSTANCE *router, char *file);
void blr_cache_response(ROUTER_INSTANCE *router, char *response, GWBUF *buf);
char * blr_last_event_description(ROUTER_INSTANCE *router);
void blr_free_ssl_data(ROUTER_INSTANCE *inst);

extern bool blr_send_event(blr_thread_role_t role,
                           const char* binlog_name,
                           uint32_t binlog_pos,
                           ROUTER_SLAVE *slave,
                           REP_HEADER *hdr,
                           uint8_t *buf);

#endif<|MERGE_RESOLUTION|>--- conflicted
+++ resolved
@@ -33,12 +33,9 @@
  * 26/04/16     Massimiliano Pinto      Added MariaDB 10.0 and 10.1 GTID event flags detection
  * 11/07/16     Massimiliano Pinto      Added SSL backend support
  * 22/07/16     Massimiliano Pinto      Added Semi-Sync replication support
-<<<<<<< HEAD
  * 24/08/16     Massimiliano Pinto      Added slave notification state CS_WAIT_DATA.
  *                                      State CS_UPTODATE removed.
-=======
- * 01/08/2016   Massimiliano Pinto      Added support for ANNOTATE_ROWS_EVENT in COM_BINLOG_DUMP
->>>>>>> af896b8e
+ * 01/09/2016   Massimiliano Pinto      Added support for ANNOTATE_ROWS_EVENT in COM_BINLOG_DUMP
  *
  * @endverbatim
  */
