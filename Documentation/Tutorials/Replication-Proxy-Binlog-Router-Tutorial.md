--- conflicted
+++ resolved
@@ -117,11 +117,7 @@
 This parameter is used to enable/disable incomplete transactions detection in binlog router.
 When MaxScale starts an error message may appear if current binlog file is corrupted or an incomplete transaction is found.
 During normal operations binlog events are not distributed to the slaves until a COMMIT is seen.
-<<<<<<< HEAD
-The default value is on, set transaction_safety=off to completely disable the incomplete transactions detection.
-=======
 The default value is off, set transaction_safety=on to enable the incomplete transactions detection.
->>>>>>> 6870d77a
 
 A complete example of a service entry for a binlog router service would be as follows.
 ```
